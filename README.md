# 📚 To-Be-Read Exchange Hub

Enterprise-grade open source book exchange & inventory system with smart enrichment, resilient architecture, and production hardening you normally only see in paid platforms.

[![Tests](https://img.shields.io/badge/Tests-Passing-brightgreen)](./TEST-RESULTS.md) [![Coverage](https://img.shields.io/badge/Coverage-88%25-blue)](./coverage/lcov-report/index.html) [![Lint](https://img.shields.io/badge/Lint-Clean-success)](./eslint.config.mjs)

[![99.9% SLO](https://img.shields.io/badge/SLO-99.9%25%20Availability-success)](./ENTERPRISE.md) [![Observability](https://img.shields.io/badge/Observability-Prometheus%20%2B%20Structured%20Logs-blue)](./ENTERPRISE.md) [![Security](https://img.shields.io/badge/Security-OWASP%20Hardened-green)](./ENTERPRISE.md)

> Built for communities that need reliability without vendor lock‑in. Clinical startup discipline + hobby project heart.

## 🔑 Core Value (Why it's Different)

Production practices (graceful shutdown, circuit breakers, metrics, SLO tracking, feature flags, API key auth, input sanitization) already wired in — no "rewrite for prod" tax later.

## 🚀 One-Line Installation (Fastest Way)

Download, install, and run everything automatically:

```bash
curl -fsSL https://raw.githubusercontent.com/PNW-E/To-Be-Read-Exchange-Hub/main/web-install.sh | bash
```

🎉 **That's it!** Opens at <http://localhost:3000> in seconds.

See [ONE-LINER-INSTALL.md](ONE-LINER-INSTALL.md) for options & customization.

### Alternative: Traditional Setup

```bash
git clone https://github.com/PNW-E/To-Be-Read-Exchange-Hub.git
cd To-Be-Read-Exchange-Hub
./install.sh   # fully automated
# OR
npm install && npm run go   # guided setup
```

**Docker:** `docker compose up -d` (auto DB + app)

Full walkthrough: [QUICKSTART.md](QUICKSTART.md)

## 🧩 Feature Highlights

- Smart inventory placement & bulk import (CSV/JSON)
- Automatic enrichment (Open Library / Google Books)
- Robust REST API + interactive Swagger docs
- Resilience: circuit breaker, rate limiting, graceful shutdown
- Observability: Prometheus metrics, correlation IDs, structured logs, SLO endpoint
- Security: hardened headers (Helmet), API key layer, deep sanitization
- Feature flags for safe progressive delivery

Full enterprise rationale & patterns: `ENTERPRISE.md` • Architecture & internals: `IMPLEMENTATION.md`.

## 🛠 Prerequisites (Local Path)

Node.js ≥ 18, PostgreSQL ≥ 12. (Dev container & Docker eliminate local installs.)

## ⚙️ First-Time Install (Manual Minimal)

```bash
git clone https://github.com/PNW-E/To-Be-Read-Exchange-Hub.git
cd To-Be-Read-Exchange-Hub
cp .env.example .env   # set DB_PASSWORD
npm install            # prefer: npm ci (CI environments)
npm run db:init        # creates & seeds schema idempotently
npm start              # health checked smart start
```

Visit <http://localhost:3000> and confirm `{"status":"ok"}` at /api/health.

## ⚡ Recommended Fast Path Improvements

We aggressively trimmed first-run friction. Planned next tweaks:

- Combine env creation + DB init under a single `bootstrap` script.
- Use `npm ci` when lockfile present for faster deterministic installs.
- Parallelize DB schema + dependency install where shell supports (`&` background).
- Auto-detect missing PostgreSQL and fallback to ephemeral Docker postgres (`npm run bootstrap -- --ephemeral-db`).
- Cache build layers in Dockerfile (multi-stage already partially supported — see upcoming PR).

## 📜 Essential Scripts

| Action | Command | Notes |
| ------ | ------- | ----- |
| Guided setup | `npm run go` | Interactive bootstrap (Docker vs local) |
| Full setup | `npm run setup` | Unified bootstrap (env + deps + optional DB + tests) |
| DB init | `npm run db:init` | Idempotent schema + seed roles/permissions |
| Dev mode | `npm run dev` | Nodemon autoreload |
| Tests | `npm test` | Coverage ≥ 88% (functions > 90%) |
| Verify | `npm run verify` | Lint + format check + tests |
| Start (prod) | `npm start` | Smart start w/ health polling |
| Stop | `npm run stop` | Graceful shutdown |

## 🧪 Quality Snapshot (Oct 2025)

Coverage: Statements 88.6% • Branches 82.5% • Functions 91.7% • Lines 88.5%.
Resilience & security layers covered by dedicated tests (graceful shutdown, circuit breaker transitions, header & sanitization, feature flag parsing).

## 🔍 API & Docs

Swagger UI at `/api-docs` (live schemas + try-it). Prometheus metrics at `/metrics`. SLO status at `/api/slo`. Feature flags at `/api/features`.

## 🧱 Database Shape (High Level)

`books`, `users`, `roles`, `permissions`, mapping tables, sync log. See `schema.sql` for details.

## 🤝 Contribute

Read `CONTRIBUTING.md` then run:

```bash
npm run verify
```

Open issues for roadmap items (RBAC extension, sales flow, tracing exporters). We welcome focused improvements over broad rewrites.

## 📄 License

<<<<<<< HEAD
ISC — permissive use. Attribution appreciated but not required.
=======
- **Web Interface:** `http://localhost:3000`
- **Health Check:** `http://localhost:3000/health` (returns `{"status":"ok"}`)
- **DB Health Check:** `http://localhost:3000/api/health/db` (returns
  `{"status":"ok","db":"connected"}`)
>>>>>>> 2bac8f2a

## 🔗 Deep Dive References

`ENTERPRISE.md` • `IMPLEMENTATION.md` • `QUICKSTART.md` • `SECURITY-STATUS.md` • `STABILITY-REPORT.md`

<<<<<<< HEAD
---
Lean README by design — everything else lives in specialized docs. If something feels missing here, it probably has its own file.
=======
### Environment Variables

| Variable               | Description                                  | Default          |
| ---------------------- | -------------------------------------------- | ---------------- |
| `PORT`                 | Application server port                      | `3000`           |
| `NODE_ENV`             | Environment mode                             | `development`    |
| `LOG_LEVEL`            | Logger level (`error`, `warn`, `info`, etc.) | `info`           |
| `API_RATE_WINDOW_MIN`  | API rate limit window (minutes)              | `15`             |
| `API_RATE_MAX`         | Max API requests per IP per window           | `100`            |
| `SYNC_RATE_WINDOW_MIN` | Sync rate limit window (minutes)             | `15`             |
| `SYNC_RATE_MAX`        | Max sync requests per window                 | `10`             |
| `DB_USER`              | PostgreSQL username                          | `postgres`       |
| `DB_HOST`              | Database host address                        | `localhost`      |
| `DB_NAME`              | Database name                                | `books_exchange` |
| `DB_PASSWORD`          | PostgreSQL password                          | `postgres`       |
| `DB_PORT`              | PostgreSQL port                              | `5432`           |

## Usage

### Web Interface

1. Open your browser and navigate to `http://localhost:3000`
2. Use the web interface to:
   - Add new books (manually or via ISBN lookup)
   - View and search your inventory
   - Update book information
   - Sync with Pingo systems
   - Manage shelf locations

### API Usage

You can interact with the application programmatically using the REST API. See the
[API Documentation](#api-documentation) section below for details.

## API Documentation

The application provides a comprehensive RESTful API for managing books and syncing inventory.

### Interactive API Documentation

Visit **http://localhost:3000/api-docs** for interactive Swagger UI documentation where you can:

- 📖 Browse all API endpoints with detailed descriptions
- 🧪 Test API calls directly in your browser
- 📋 View request/response schemas and examples
- 🔍 Explore all available parameters and data models

The Swagger documentation is automatically generated from the codebase and always up-to-date.
>>>>>>> 2bac8f2a

### Quick API Reference

### Books API

#### Create a New Book

**POST** `/api/books`

Creates a new book with smart inventory logic and automatic data enrichment.

**Request Body:**

```json
{
  "isbn": "9780747532743", // Required (if title not provided)
  "title": "Harry Potter...", // Required (if ISBN not provided)
  "author": "J.K. Rowling", // Optional (auto-filled from ISBN)

**POST** `/api/sync/pingo`
}
        "title": "Harry Potter",
  # 📚 To-Be-Read Exchange Hub

  Enterprise-grade open source book exchange platform with smart inventory, automated metadata enrichment, bulk + sync operations, and built-in production concerns (security, observability, resilience).

  [![99.9% SLO](https://img.shields.io/badge/SLO-99.9%25%20Availability-success)](./ENTERPRISE.md) [![Observability](https://img.shields.io/badge/Observability-Metrics%20%2B%20Logs-blue)](./ENTERPRISE.md) [![Security](https://img.shields.io/badge/Security-OWASP-green)](./ENTERPRISE.md)

  > Built to feel like a maintained enterprise product—while staying community friendly.

  ## 🔥 Core Highlights (1‑screen)

  | Category | What You Get |
  |----------|---------------|
  | Inventory | Auto shelf allocation by author + manual overrides |
  | Enrichment | ISBN lookups (Open Library + Google Books fallback merge) |
  | Bulk & Sync | CSV / JSON import, batch update/delete, external Pingo sync |
  | Reliability | Circuit breaker, graceful shutdown, health/readiness endpoints |
  | Observability | Prometheus metrics, structured JSON logs, correlation IDs, SLO monitor |
  | Security | Helmet headers, rate limiting, input sanitization, API key option |
  | Dev UX | Feature flags, 70+ tests (>88% statements), instant quickstart script |

  Full deep-dive: see `ENTERPRISE.md`, `IMPLEMENTATION.md` & `QUICKSTART.md`.

## 🚀 60‑Second Start

  Pick ONE path:

  ```bash
# (A) Unified bootstrap (recommended)
git clone https://github.com/PNW-E/To-Be-Read-Exchange-Hub.git
cd To-Be-Read-Exchange-Hub
bash scripts/bootstrap.sh --interactive --seed-vintage   # guided + sample vintage data

# (B) Minimal manual
git clone https://github.com/PNW-E/To-Be-Read-Exchange-Hub.git
cd To-Be-Read-Exchange-Hub
npm run setup     # creates .env, optional DB init, runs tests
nano .env         # set DB_PASSWORD (change default!)

# (C) Docker one-liner
docker compose up -d --build
```

Visit: `http://localhost:3000` (UI) • `/api-docs` (Swagger) • `/api/health` (health JSON)
Vintage seed flag: `--seed-vintage` loads curated classic titles (see `scripts/lib/seed-vintage.sql`).

## ✅ Prerequisites (Local Path Only)

Node.js ≥18 (tested on 20 LTS) • PostgreSQL ≥12 • npm (bundled). For container/Docker users, these are already handled.

## ⚙️ Essential Configuration

Create `.env` (auto-generated by scripts) or copy from `.env.example`:

```env
PORT=3000
NODE_ENV=development
LOG_LEVEL=info
DB_HOST=localhost
DB_NAME=books_exchange
DB_USER=postgres
DB_PASSWORD=CHANGE_ME
DB_PORT=5432
```

Security tips: never commit `.env`; always replace default password; use `NODE_ENV=production` in prod.

## 🧠 Smart Inventory + Enrichment (Quick View)

- Shelf auto = first letter of author last name; section increments per shelf.
- Manual override accepts `A-12`, `A`, or `Shelf A, Section 12`.
- ISBN triggers enrichment → merges title/author/publisher/description/cover from multiple sources with graceful fallback.

## 🛠️ Common Scripts

```bash
npm run go         # guided quickstart (Docker or local)
npm run setup      # bootstrap automation + optional DB init + tests
npm start          # start server (after setup) + then run smoke if desired
npm run smoke      # basic health + books endpoint smoke probe
npm run dev        # nodemon hot reload
npm test           # jest coverage
npm run db:init    # (re)initialize schema
npm run verify     # lint + format:check + tests
```

## 🔍 API & Documentation

Interactive Swagger: `/api-docs`. Core endpoints: `/api/books`, `/api/books/bulk`, `/api/sync/pingo`, `/api/health`, `/metrics`. For full request/response examples consult Swagger or `tests/*.test.js`.

## 🏗️ Structure (Condensed)

```text
src/
  server.js          # entry
  controllers/       # book, bulk, sync logic
  services/          # enrichment, inventory algorithms
  middleware/        # auth, validation, circuit breaker, observability
routes/            # REST endpoint wiring
utils/             # logger, feature flags, shutdown, SLO monitor
scripts/             # setup + quickstart + deploy helpers
public/              # static UI
tests/               # 70+ unit/integration suites
```

## 🧪 Quality Snapshot

Statements ~88% • Functions >91% • Resilience, security & shutdown flows covered. See `TEST-RESULTS.md` & coverage/ for details.

## 🔐 Production Fast Checklist

1. Set strong `DB_PASSWORD`, change rate limits if needed.
2. Run `npm run build` then `NODE_ENV=production npm start` or use Docker.
3. Point monitoring at `/metrics` and `/api/health`.
4. Enable API key auth (see `ENTERPRISE.md`).
5. Configure backups for PostgreSQL.

## 🤝 Contributing

Fork → branch → changes + tests → `npm run verify` → PR. High‑signal improvements welcome (tests/docs/perf/security). See `CONTRIBUTING.md`.

## 📄 License (ISC)

ISC License (see `LICENSE`).

Made with ❤️ for book communities. If this helps you, share a book forward.

---

### Bulk Operations Examples

**Example:**

```bash
curl -X PUT http://localhost:3000/api/books/bulk \
  -H "Content-Type: application/json" \
  -d '{
    "updates": [
      {"id": 1, "fields": {"quantity": 10}},
      {"id": 2, "fields": {"title": "New Title"}}
    ]
  }'
```

### Bulk Delete Books

**DELETE** `/api/books/bulk`

Delete multiple books by ID. Maximum 500 deletions per batch.

**Request Body:**

```json
{
  "ids": [1, 2, 3, 4, 5]
}
```

**Success Response (200):**

```json
{
  "success": true,
  "message": "Deleted 5 of 5 books",
  "deleted": 5,
  "total": 5
}
```

**Partial Success Response (200):**

```json
{
  "success": true,
  "message": "Deleted 3 of 5 books",
  "deleted": 3,
  "total": 5,
  "notFound": [4, 5]
}
```

**Example:**

```bash
curl -X DELETE http://localhost:3000/api/books/bulk \
  -H "Content-Type: application/json" \
  -d '{"ids": [1, 2, 3]}'
```

---

## Smart Inventory Logic

The system uses an intelligent algorithm to organize books automatically:

### How It Works

1. **Manual Override (Highest Priority)**
   - If you specify a shelf/section location, it will be used as-is
   - Example: `"shelf_location": "A-12"` → Shelf A, Section 12

2. **Automatic Alphabetical Organization**
   - Books are organized by the author's last name
   - **Shelf**: Determined by the first letter of the last name
     - Example: "Stephen King" → Shelf K
     - Example: "J.K. Rowling" → Shelf R
   - **Section**: Auto-incremented within each shelf
     - First book in Shelf A → Section 1
     - Second book in Shelf A → Section 2

3. **Supported Location Formats**
   - `A-12` - Shelf A, Section 12
   - `Shelf A, Section 12` - Full format
   - `a-12` - Case-insensitive
   - `A` - Just shelf (section auto-assigned)

### Examples

| Author       | Auto-Assigned Location |
| ------------ | ---------------------- |
| Stephen King | Shelf K, Section 1     |
| J.K. Rowling | Shelf R, Section 1     |
| Harper Lee   | Shelf L, Section 1     |
| Isaac Asimov | Shelf A, Section 1     |

## Data Enrichment

When you provide an ISBN, the system automatically fetches additional book information:

### Enrichment Process

1. **Query External APIs**
   - Open Library API (primary source)
   - Google Books API (fallback and supplement)

2. **Retrieved Information**
   - Book title
   - Author name(s)
   - Publisher
   - Description/Synopsis
   - Cover image URL

3. **Smart Data Merging**
   - Combines data from multiple sources
   - Prioritizes information quality:
     - Title and author from first available source
     - Description primarily from Google Books (usually more detailed)
     - Cover image from best quality source
     - Publisher from either source

4. **Graceful Fallback**
   - If one API fails, uses the other
   - If both fail, uses manually provided data
   - Never blocks book creation due to enrichment errors

### Example

Input:

```json
{
  "isbn": "9780747532743",
  "quantity": 5
}
```

Output (enriched automatically):

```json
{
  "isbn": "9780747532743",
  "title": "Harry Potter and the Philosopher's Stone",
  "author": "J.K. Rowling",
  "publisher": "Bloomsbury",
  "description": "Harry Potter has never even heard of Hogwarts...",
  "cover_url": "https://covers.openlibrary.org/b/id/...",
  "quantity": 5
}
```

## Testing

The application includes a comprehensive test suite with high code coverage.

### Run All Tests

```bash
npm test
```

This runs all tests with coverage reporting.

### Run Tests in Watch Mode

For active development, use watch mode to automatically re-run tests when files change:

```bash
npm run test:watch
```

### Test Coverage

Current test coverage:

- High overall coverage (historically >85%)
- Dozens of test cases across units and integrations
- Unit tests for services and utilities
- Integration tests for API endpoints

Note: For up-to-date numbers, run `npm test` and check the summary.

## Deployment

The application supports multiple deployment methods with automated scripts and CI/CD workflows.
Choose the deployment option that best fits your infrastructure.

### Quick Deployment Commands

```bash
# Heroku deployment
npm run deploy:heroku

# AWS EC2 deployment
npm run deploy:aws

# Docker deployment
npm run deploy:docker

# Docker Compose (full stack)
npm run docker:run
```

### Deployment Options

#### Option 1: Heroku Deployment (Recommended for beginners)

**Prerequisites:**

- Heroku CLI installed
- Heroku account created
- Git repository initialized

**Quick Start:**

```bash
# Install Heroku CLI (if not installed)
curl https://cli-assets.heroku.com/install.sh | sh

# Login to Heroku
heroku login

# Create app
heroku create your-app-name

# Add PostgreSQL addon
heroku addons:create heroku-postgresql:essential-0

# Deploy using automated script
npm run deploy:heroku
```

**What the script does:**

- ✅ Checks prerequisites (Heroku CLI, authentication)
- ✅ Runs tests and linting
- ✅ Verifies environment variables
- ✅ Deploys to Heroku
- ✅ Runs database migrations
- ✅ Performs health checks
- ✅ Auto-rollback on failure

**Manual Configuration:**

```bash
# Set environment variables
heroku config:set NODE_ENV=production -a your-app-name
heroku config:set LOG_LEVEL=info -a your-app-name

# View logs
heroku logs --tail -a your-app-name
```

---

#### Option 2: Docker Deployment

**Prerequisites:**

- Docker installed
- Docker Compose installed (optional)

**Using Docker Compose (Full Stack):**

```bash
# Start application with database
npm run docker:run

# View logs
npm run docker:logs

# Stop application
npm run docker:stop
```

**Using Standalone Docker:**

```bash
# Build and deploy
npm run deploy:docker

# Or manually:
docker build -t books-exchange .
docker run -d -p 3000:3000 --env-file .env books-exchange
```

**Production Docker Compose:**

```yaml
# docker-compose.yml includes:
# - PostgreSQL database with health checks
# - Node.js application with auto-restart
# - Optional Nginx reverse proxy
# - Volume persistence for data
# - Health monitoring
```

**Docker Features:**

- ✅ Multi-stage build for smaller images
- ✅ Non-root user for security
- ✅ Built-in health checks
- ✅ Automatic restarts
- ✅ Volume persistence
- ✅ Docker Compose for full stack

---

#### Option 3: AWS EC2 Deployment

**Prerequisites:**

- AWS account with EC2 instance
- SSH key for EC2 access
- Node.js and PostgreSQL on EC2

**Configuration:**

```bash
# Set environment variables
export AWS_EC2_HOST=your-ec2-ip-or-domain
export AWS_EC2_USER=ubuntu
export AWS_EC2_KEY=~/.ssh/your-key.pem

# Deploy
npm run deploy:aws
```

**What the script does:**

- ✅ Tests SSH connection
- ✅ Runs tests locally
- ✅ Creates deployment package
- ✅ Uploads to EC2
- ✅ Installs dependencies
- ✅ Sets up PM2 for process management
- ✅ Configures auto-restart on reboot
- ✅ Performs health checks

**PM2 Management:**

```bash
# View logs
ssh -i your-key.pem ubuntu@your-host 'pm2 logs books-exchange'

# Restart app
ssh -i your-key.pem ubuntu@your-host 'pm2 restart books-exchange'

# Monitor
ssh -i your-key.pem ubuntu@your-host 'pm2 monit'
```

---

#### Option 4: GitHub Actions CI/CD

**Automated Deployment via GitHub:**

The repository includes production-ready GitHub Actions workflows for automated deployment.

**Setup:**

1. **Configure Secrets** (Settings > Secrets and variables > Actions):

   **For Heroku:**

   ```text
   HEROKU_API_KEY=your-heroku-api-key
   HEROKU_APP_NAME=your-app-name
   HEROKU_EMAIL=your-email
   ```

   **For AWS:**

   ```text
   AWS_ACCESS_KEY_ID=your-access-key
   AWS_SECRET_ACCESS_KEY=your-secret-key
   AWS_REGION=us-east-1
   ```

   **For Docker Hub:**

   ```text
   DOCKER_USERNAME=your-dockerhub-username
   DOCKER_PASSWORD=your-dockerhub-password
   ```

   **For Health Checks:**

   ```text
   HEALTH_CHECK_URL=https://your-app-url.com
   ```

2. **Trigger Deployment:**
   - **Automatic**: Push to `main` branch
   - **Manual**: Actions tab > Deploy > Run workflow

**Workflow Features:**

- ✅ Multi-environment support (production/staging)
- ✅ Automated testing before deployment
- ✅ Code quality checks (linting, formatting)
- ✅ Health checks after deployment
- ✅ Automatic rollback on failure
- ✅ Deployment summaries and notifications
- ✅ Support for multiple platforms (Heroku/AWS/Docker)

---

### Environment Variables for Production

Required environment variables for deployment:

```env
# Server
NODE_ENV=production
PORT=3000
LOG_LEVEL=info

# Database (set by platform or configure manually)
DB_USER=your_db_user
DB_HOST=your_db_host
DB_NAME=books_exchange
DB_PASSWORD=your_secure_password
DB_PORT=5432

# Rate Limiting
API_RATE_WINDOW_MIN=15
API_RATE_MAX=100
SYNC_RATE_WINDOW_MIN=15
SYNC_RATE_MAX=10
```

**Platform-Specific Notes:**

- **Heroku**: Database URL set automatically by PostgreSQL addon
- **AWS**: Configure manually or use RDS
- **Docker**: Set in `.env` file or docker-compose.yml

---

### Security Best Practices

⚠️ **Production Security Checklist:**

- ✅ Never commit `.env` files or secrets to git
- ✅ Use strong, unique passwords for databases
- ✅ Enable HTTPS/SSL in production
- ✅ Regularly update dependencies (`npm audit`)
- ✅ Use environment-specific secrets
- ✅ Enable firewall rules on cloud instances
- ✅ Implement rate limiting (already configured)
- ✅ Monitor application logs regularly
- ✅ Set up automated backups for database
- ✅ Use non-root users in Docker containers

---

### Monitoring and Maintenance

**Health Check Endpoint:**

```bash
curl https://your-app-url.com/api/health
# Response: {"status":"ok"}
```

**Viewing Logs:**

```bash
# Heroku
heroku logs --tail -a your-app-name

# AWS with PM2
ssh user@host 'pm2 logs books-exchange'

# Docker
docker logs -f container-name
# or
npm run docker:logs
```

**Database Backups:**

```bash
# Heroku
heroku pg:backups:capture -a your-app-name
heroku pg:backups:download -a your-app-name

# Docker/Local
docker exec postgres-container pg_dump -U postgres books_exchange > backup.sql
```

---

### Troubleshooting Deployment

**Common Issues:**

| Issue                        | Solution                                                       |
| ---------------------------- | -------------------------------------------------------------- |
| Health check fails           | Check database connection and environment variables            |
| Port already in use          | Change PORT in .env or stop conflicting process                |
| Database connection refused  | Verify DB_HOST, DB_PORT, and firewall rules                    |
| npm install fails            | Clear cache: `npm cache clean --force`                         |
| Docker build fails           | Check Dockerfile syntax and .dockerignore                      |
| Heroku deployment timeout    | Check Procfile, increase dyno resources                        |
| Permission denied on scripts | Run `chmod +x scripts/*.sh`                                    |
| SSH connection fails (AWS)   | Verify security group allows SSH (port 22) and key permissions |

**Getting Help:**

1. Check application logs for detailed errors
2. Review [Issues](https://github.com/ksksrbiz-arch/To-Be-Read-Exchange-Hub/issues)
3. Run health check: `curl http://your-url/api/health`
4. Verify all environment variables are set
5. Check platform-specific status pages

## Development

### Development Mode

Run the application in development mode:

```bash
npm run dev
```

This starts the server with the development environment settings and auto-reloads on file changes.

### Available npm Scripts

Complete reference of all available commands:

| Command                 | Description                                             |
| ----------------------- | ------------------------------------------------------- |
| `npm run setup`         | 🚀 Complete automated setup (first-time installation)   |
| `npm run db:init`       | 🗄️ Initialize/reset database                            |
| `npm start`             | ▶️ Start production server                              |
| `npm run dev`           | 🔧 Start development server with auto-reload            |
| `npm test`              | 🧪 Run all tests with coverage report                   |
| `npm run test:watch`    | 👀 Run tests in watch mode (auto-rerun on changes)      |
| `npm run lint`          | 🔍 Check code for errors and style issues               |
| `npm run format`        | ✨ Auto-format all code files                           |
| `npm run format:check`  | 📋 Check if code is properly formatted                  |
| `npm run verify`        | ✅ Run lint + format check + tests (pre-commit quality) |
| `npm run build`         | 📦 Build production-ready artifacts in dist/            |
| `npm run docker:build`  | 🐳 Build Docker image                                   |
| `npm run docker:run`    | 🐳 Start application with Docker Compose                |
| `npm run docker:stop`   | 🛑 Stop Docker Compose containers                       |
| `npm run docker:logs`   | 📊 View Docker container logs                           |
| `npm run deploy:heroku` | 🚀 Deploy to Heroku with automated checks               |
| `npm run deploy:aws`    | ☁️ Deploy to AWS EC2 with PM2                           |
| `npm run deploy:docker` | 🐳 Deploy using Docker standalone                       |
| `npm run debug`         | 🐞 Start server with Node inspector (port 9229)         |

**Recommended Workflow:**

```bash
# First time setup
npm run setup

# Daily development
npm run dev                 # Start dev server
npm run test:watch          # Run tests in another terminal

# Before committing
npm run verify              # Ensure code quality

# Docker development
npm run docker:run          # Full stack with database
npm run docker:logs         # Monitor logs

# Production deployment
npm run build               # Create production build
npm run deploy:heroku       # Or deploy:aws, deploy:docker
```

### Project Structure

```plaintext
To-Be-Read-Exchange-Hub/
├── scripts/
│   ├── setup.sh               # Automated setup script
│   ├── init-db.sh             # Database initialization script
│   └── build.js               # Production build script
├── src/
│   ├── server.js              # Application entry point
│   ├── config/
│   │   ├── database.js        # Database configuration
│   │   └── schema.sql         # Database schema
│   ├── controllers/
│   │   ├── bookController.js  # Book management logic
│   │   └── syncController.js  # Sync operations logic
│   ├── routes/
│   │   ├── books.js           # Book API routes
│   │   └── sync.js            # Sync API routes
│   ├── services/
│   │   ├── enrichment.js      # Data enrichment service
│   │   └── inventory.js       # Inventory logic service
│   ├── middleware/
│   │   └── validation.js      # Request validation
│   └── utils/
│       └── logger.js          # Application logger
├── public/                    # Frontend static files
├── tests/                     # Test files
├── .env.example               # Environment variables template
└── package.json               # Project dependencies
```

## Database Schema

## Debugging

You can debug the application locally or inside the Docker container.

### 1. Local Debug (Recommended for quick iteration)

1. Start the server in debug mode:

```bash
npm run debug
```

This runs Node with the inspector listening on `0.0.0.0:9229` and restarts on changes via `nodemon`.

1. In VS Code, open the Run and Debug panel and choose `Launch Server (Local)`.
2. Set breakpoints (e.g., in `src/controllers/bulkController.js` or `src/services/enrichment.js`).
3. Trigger API requests (via Swagger UI or curl) and inspect variables.

### 2. Debugging Jest Tests

Use the `Jest Tests (Debug)` configuration to step through individual tests:

1. Open the Run and Debug panel.
2. Select `Jest Tests (Debug)`.
3. Add a breakpoint in the test or source file.
4. The runner starts paused at the first line (`--inspect-brk`). Continue execution to hit
   breakpoints.

### 3. Attach to Docker Container

If the app is running in Docker (e.g., via `docker-compose up`):

1. Expose the inspector port by starting the container with:

```bash
docker compose run -p 3000:3000 -p 9229:9229 app node --inspect=0.0.0.0:9229 src/server.js
```

Or exec into the running container:

```bash
docker exec -it books-exchange-app node --inspect=0.0.0.0:9229 src/server.js
```

1. In VS Code, select `Attach to Docker App`.
2. Set breakpoints and invoke requests to hit them.

### Common Breakpoint Targets

- `src/controllers/bookController.js`: Creation/update logic
- `src/controllers/bulkController.js`: Bulk import/update failure handling
- `src/services/enrichment.js`: External API merging and fallback logic
- `src/services/inventory.js`: Storage location determination
- `src/routes/books.js`: Request validation pipeline

### Tips

- Use `console.time()` / `console.timeEnd()` for quick performance snapshots.
- Conditional breakpoints help reduce noise (right-click breakpoint → Edit).
- If breakpoints aren’t hit, ensure the process actually restarted with inspector and code paths
  executed.
- For test debugging, narrow scope using `it.only` or pass a test file path as an argument.

### Troubleshooting Debugging

| Issue                    | Solution                                                                         |
| ------------------------ | -------------------------------------------------------------------------------- |
| VS Code can’t attach     | Ensure process started with `--inspect` or `--inspect-brk` and port 9229 exposed |
| Breakpoints grey/hollow  | File mismatch – confirm path matches workspace folder                            |
| Port already in use      | Kill old process: `lsof -i :9229` then `kill <pid>`                              |
| Container attach fails   | Map port `9229:9229` and start node with inspector inside container              |
| Jest exits before attach | Use `--inspect-brk` (configured) so execution pauses at start                    |

Happy debugging! 🐞

### Books Table

Stores all book inventory information.

| Column               | Type        | Description                       |
| -------------------- | ----------- | --------------------------------- |
| `id`                 | SERIAL      | Primary key                       |
| `isbn`               | VARCHAR(13) | Unique ISBN (13 digits)           |
| `title`              | VARCHAR     | Book title                        |
| `author`             | VARCHAR     | Author name                       |
| `publisher`          | VARCHAR     | Publisher name                    |
| `description`        | TEXT        | Book description/synopsis         |
| `cover_url`          | VARCHAR     | Cover image URL                   |
| `shelf_location`     | VARCHAR(10) | Shelf identifier (e.g., "A", "B") |
| `section`            | VARCHAR(10) | Section within shelf (e.g., "12") |
| `quantity`           | INTEGER     | Total quantity in inventory       |
| `available_quantity` | INTEGER     | Available quantity for exchange   |
| `created_at`         | TIMESTAMP   | Record creation timestamp         |
| `updated_at`         | TIMESTAMP   | Last update timestamp             |

### Pingo Sync Log Table

Tracks all sync operations for audit purposes.

| Column          | Type      | Description                          |
| --------------- | --------- | ------------------------------------ |
| `id`            | SERIAL    | Primary key                          |
| `sync_date`     | TIMESTAMP | Sync operation timestamp             |
| `books_synced`  | INTEGER   | Number of books successfully synced  |
| `status`        | VARCHAR   | Sync status (success/partial/failed) |
| `error_message` | TEXT      | Error details (if any)               |

## Troubleshooting

### Common Issues and Solutions

#### Database Connection Error

**Error:** `ECONNREFUSED` or `Connection refused`

**Solution:**

1. Ensure PostgreSQL is running:

   ```bash
   # On macOS
   brew services start postgresql

   # On Linux
   sudo systemctl start postgresql
   ```

2. Verify database credentials in `.env` file
3. Check if the database exists:

   ```bash
   psql -l | grep books_exchange
   ```

#### Port Already in Use

**Error:** `EADDRINUSE: address already in use :::3000`

**Solution:**

1. Find the process using port 3000:

   ```bash
   lsof -i :3000
   ```

2. Kill the process or change the port in `.env`:

   ```env
   PORT=3001
   ```

#### Database Schema Not Found

**Error:** `relation "books" does not exist`

**Solution:** Initialize the database schema:

```bash
psql books_exchange < src/config/schema.sql
```

#### API Enrichment Timeout

**Error:** Book created but missing enrichment data

**Solution:**

- This is normal behavior - the system continues without enrichment if APIs are slow or unavailable
- You can manually update the book information later using the PUT endpoint
- Check your internet connection if this happens frequently

#### npm Install Fails

**Error:** Various npm errors during installation

**Solution:**

1. Clear npm cache:

   ```bash
   npm cache clean --force
   ```

2. Delete `node_modules` and `package-lock.json`:

   ```bash
   rm -rf node_modules package-lock.json
   ```

3. Reinstall:

   ```bash
   npm install
   ```

### Need More Help?

- Check the [Issues](https://github.com/ksksrbiz-arch/To-Be-Read-Exchange-Hub/issues) page
- Create a new issue with detailed error messages and steps to reproduce

## Contributing

1. Fork the repository
2. Create your feature branch (`git checkout -b feature/amazing-feature`)
3. Commit your changes (`git commit -m 'Add some amazing feature'`)
4. Push to the branch (`git push origin feature/amazing-feature`)
5. Open a Pull Request

## License

This project is licensed under the ISC License - see the LICENSE file for details.

---

Made with ❤️ for book lovers and exchange communities<|MERGE_RESOLUTION|>--- conflicted
+++ resolved
@@ -115,23 +115,18 @@
 
 ## 📄 License
 
-<<<<<<< HEAD
 ISC — permissive use. Attribution appreciated but not required.
-=======
 - **Web Interface:** `http://localhost:3000`
 - **Health Check:** `http://localhost:3000/health` (returns `{"status":"ok"}`)
 - **DB Health Check:** `http://localhost:3000/api/health/db` (returns
   `{"status":"ok","db":"connected"}`)
->>>>>>> 2bac8f2a
 
 ## 🔗 Deep Dive References
 
 `ENTERPRISE.md` • `IMPLEMENTATION.md` • `QUICKSTART.md` • `SECURITY-STATUS.md` • `STABILITY-REPORT.md`
 
-<<<<<<< HEAD
 ---
 Lean README by design — everything else lives in specialized docs. If something feels missing here, it probably has its own file.
-=======
 ### Environment Variables
 
 | Variable               | Description                                  | Default          |
@@ -180,7 +175,6 @@
 - 🔍 Explore all available parameters and data models
 
 The Swagger documentation is automatically generated from the codebase and always up-to-date.
->>>>>>> 2bac8f2a
 
 ### Quick API Reference
 
