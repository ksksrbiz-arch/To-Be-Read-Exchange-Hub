--- conflicted
+++ resolved
@@ -550,7 +550,23 @@
         width: 95%;
         margin: 10% auto;
     }
-<<<<<<< HEAD
+
+    .book-details-header {
+        flex-direction: column;
+        align-items: center;
+    }
+
+    .book-details-cover,
+    .book-details-cover-placeholder {
+        width: 100%;
+        max-width: 250px;
+    }
+
+    .inventory-header {
+        flex-direction: column;
+        align-items: flex-start;
+        gap: 10px;
+    }
 }
 
 /* New Features Styles */
@@ -732,23 +748,3 @@
         max-width: 100%;
     }
 }
-=======
-
-    .book-details-header {
-        flex-direction: column;
-        align-items: center;
-    }
-
-    .book-details-cover,
-    .book-details-cover-placeholder {
-        width: 100%;
-        max-width: 250px;
-    }
-
-    .inventory-header {
-        flex-direction: column;
-        align-items: flex-start;
-        gap: 10px;
-    }
-}
->>>>>>> 7e459ee0
